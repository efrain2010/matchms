{% set name = "matchms" %}
<<<<<<< HEAD
{% set version = "0.3.3" %}
=======
{% set version = "0.3.4" %}
>>>>>>> c19dc9f8

package:
  name: {{ name|lower }}
  version: {{ version }}

source:
  path: ..

extra:
  channels:
    - conda-forge
    - bioconda

build:
  noarch: python
  preserve_egg_dir: True
  number: 0
  skip: True # [py2k]
  script: {{ PYTHON }} -m pip install --no-deps --ignore-installed . -vv

requirements:
  build:
    - conda-build
    - conda-verify
    - pytest-runner
    - python
    - numpy {{ numpy }}
    - setuptools
  host:
    - python >=3.7,<3.8
    - pip
    - pytest-runner
    - setuptools
  run:
    - gensim >=3.8.0
    - matplotlib
    - numba >=0.47
    - numpy
    - pip
    - pyteomics >=4.2
    - python >=3.7,<3.8
    - pyyaml
    - rdkit >=2020.03.1
    - scipy

test:
  imports:
    - matchms

about:
  home: https://github.com/matchms/matchms
  license: Apache-2.0
  license_family: APACHE
  license_file: LICENSE
  summary: 'Python library for fuzzy comparison of mass spectrum data and other Python objects'
  description: |
    Python library for fuzzy comparison of mass spectrum data and other Python objects
  doc_url: https://matchms.readthedocs.io/
  dev_url: https://github.com/matchms/matchms

extra:
  recipe-maintainers:
    - fdiblen<|MERGE_RESOLUTION|>--- conflicted
+++ resolved
@@ -1,9 +1,5 @@
 {% set name = "matchms" %}
-<<<<<<< HEAD
-{% set version = "0.3.3" %}
-=======
 {% set version = "0.3.4" %}
->>>>>>> c19dc9f8
 
 package:
   name: {{ name|lower }}
