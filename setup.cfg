[bumpversion]
<<<<<<< HEAD
current_version = 0.3.3
=======
current_version = 0.3.4
>>>>>>> c19dc9f8

[bumpversion:file:conda/meta.yaml]
search = set version = "{current_version}"
replace = set version = "{new_version}"

[bumpversion:file:matchms/__version__.py]
search = __version__ = '{current_version}'
replace = __version__ = '{new_version}'

[metadata]
description-file = README.rst

[aliases]
test = pytest

[tool:isort]
lines_after_imports = 2
force_single_line = 1
no_lines_before = FUTURE,STDLIB,THIRDPARTY,FIRSTPARTY,LOCALFOLDER
known_first_party = matchms
skip = readthedocs/conf.py

[coverage:run]
branch = True
source = matchms

[tool:pytest]
testpaths = tests integration-tests
python_classes = *TestSuite
junit_family = xunit2

[build_sphinx]
source-dir = docs
build-dir = docs/_build
all_files = 1
builder = html
<|MERGE_RESOLUTION|>--- conflicted
+++ resolved
@@ -1,9 +1,5 @@
 [bumpversion]
-<<<<<<< HEAD
-current_version = 0.3.3
-=======
 current_version = 0.3.4
->>>>>>> c19dc9f8
 
 [bumpversion:file:conda/meta.yaml]
 search = set version = "{current_version}"
