--- conflicted
+++ resolved
@@ -89,11 +89,7 @@
         run: |
           export TESTDIR=$RUNNER_TEMP/matchms/_test
           [ "$RUNNING_OS" = "Windows" ] && export TESTDIR=$RUNNER_TEMP\\matchms\\_test\\
-<<<<<<< HEAD
-          mkdir $TESTDIR
-=======
           mkdir -p $TESTDIR
->>>>>>> f9cc6308
           cp -iRv tests integration-tests $TESTDIR
           cd $TESTDIR
           pytest --ignore="tests/test_version_string_consistency.py"