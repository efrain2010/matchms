--- conflicted
+++ resolved
@@ -1,17 +1,9 @@
-from .filterfun1 import filterfun1
-from .filterfun2 import filterfun2
-<<<<<<< HEAD
+from .normalize_intensities import normalize_intensities
 from .select_by_intensity import select_by_intensity
 from .select_by_mz import select_by_mz
 
 __all__ = [
-    "filterfun1",
-    "filterfun2",
+    "normalize_intensities"
     "select_by_intensity",
     "select_by_mz"
-]
-=======
-from .normalize_intensities import normalize_intensities
-
-__all__ = ["filterfun1", "filterfun2", "normalize_intensities"]
->>>>>>> 5022bae3
+]