--- conflicted
+++ resolved
@@ -7,21 +7,12 @@
     """Derive losses based on precursor mass.
 
     Args:
-<<<<<<< HEAD
-    ----
-    spectrum_in: matchms.Spectrum
-        Input spectrum.
-    loss_mz_from: float
-        Minimum allowed m/z value for losses. Default is 0.0.
-    loss_mz_to: float
-=======
     -----
     spectrum_in:
         Input spectrum.
     loss_mz_from:
         Minimum allowed m/z value for losses. Default is 0.0.
     loss_mz_to:
->>>>>>> c19dc9f8
         Maximum allowed m/z value for losses. Default is 1000.0.
     """
     def precursor_mz_is_number():
