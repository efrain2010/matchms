--- conflicted
+++ resolved
@@ -110,8 +110,6 @@
     return False
 
 
-<<<<<<< HEAD
-=======
 def looks_like_adduct(adduct):
     """Return True if input string has expected format of an adduct."""
     if not isinstance(adduct, str):
@@ -125,7 +123,6 @@
     return re.search(regexp1, adduct) is not None or re.search(regexp2, adduct) is not None
 
 
->>>>>>> 2194ca6f
 def derive_fingerprint_from_smiles(smiles, fingerprint_type, nbits):
     """Calculate molecule fingerprint based on given smiles or inchi (using rdkit).
 
