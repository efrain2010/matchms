from matplotlib import pyplot as plt


class Spectrum:
    """An example docstring for a class."""
    def __init__(self, mz, intensities, metadata):
        """An example docstring for a constructor."""
        self.mz = mz
        self.intensities = intensities
        self.metadata = metadata

    def clone(self):
<<<<<<< HEAD
        return Spectrum(mz=self.mz.copy(),
                        intensities=self.intensities.copy(),
                        metadata=self.metadata.copy())
=======
        """An example docstring for a method."""
        return Spectrum(mz=self.mz, intensities=self.intensities, metadata=self.metadata)
>>>>>>> 7ea9a7f0

    def plot(self):
        """An example docstring for a method."""
        plt.figure(figsize=(10, 10))

        plt.stem(self.mz,
                 self.intensities,
                 linefmt='-',
                 markerfmt='.',
                 basefmt='r-',
                 use_line_collection=True)
        plt.grid(True)
        plt.title('Chromatogram')
        plt.xlabel('M/z')
        plt.ylabel('Intensity')<|MERGE_RESOLUTION|>--- conflicted
+++ resolved
@@ -10,14 +10,10 @@
         self.metadata = metadata
 
     def clone(self):
-<<<<<<< HEAD
+        """An example docstring for a method."""
         return Spectrum(mz=self.mz.copy(),
                         intensities=self.intensities.copy(),
                         metadata=self.metadata.copy())
-=======
-        """An example docstring for a method."""
-        return Spectrum(mz=self.mz, intensities=self.intensities, metadata=self.metadata)
->>>>>>> 7ea9a7f0
 
     def plot(self):
         """An example docstring for a method."""
