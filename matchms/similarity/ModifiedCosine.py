--- conflicted
+++ resolved
@@ -1,10 +1,4 @@
 from typing import Tuple
-<<<<<<< HEAD
-from matchms.similarity.spectrum_similarity_functions import collect_peak_pairs
-from matchms.similarity.spectrum_similarity_functions import get_peaks_array
-from matchms.similarity.spectrum_similarity_functions import score_best_matches
-=======
->>>>>>> 19200bf8
 from matchms.typing import SpectrumType
 from .spectrum_similarity_functions import collect_peak_pairs
 from .spectrum_similarity_functions import get_peaks_array
@@ -49,17 +43,6 @@
 
     .. testoutput::
 
-<<<<<<< HEAD
-        Modified cosine score is 0.52 with 1 matched peaks
-
-    """
-    def __init__(self, tolerance: float = 0.1):
-        """
-        Args:
-        -----
-        tolerance
-            Peaks will be considered a match when <= tolerance a part. Default is 0.1.
-=======
         Modified cosine score is 0.83 with 1 matched peaks
 
     """
@@ -75,7 +58,6 @@
             case the peak intensity products will not depend on the m/z ratios.
         intensity_power:
             The power to raise intensity to in the cosine function. The default is 1.
->>>>>>> 19200bf8
         """
         self.tolerance = tolerance
         self.mz_power = mz_power
@@ -112,9 +94,5 @@
         spec1 = get_peaks_array(spectrum1)
         spec2 = get_peaks_array(spectrum2)
         matching_pairs = get_matching_pairs()
-<<<<<<< HEAD
-        return score_best_matches(matching_pairs, spec1, spec2)
-=======
         return score_best_matches(matching_pairs, spec1, spec2,
-                                  self.mz_power, self.intensity_power)
->>>>>>> 19200bf8
+                                  self.mz_power, self.intensity_power)