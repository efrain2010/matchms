"""similarity module"""
from .CosineGreedy import CosineGreedy
from .CosineGreedyNumba import CosineGreedyNumba
from .CosineHungarian import CosineHungarian
from .FingerprintSimilarityParallel import FingerprintSimilarityParallel
from .IntersectMz import IntersectMz
from .ModifiedCosine import ModifiedCosine


__all__ = [
    "CosineGreedy",
    "CosineGreedyNumba",
    "CosineHungarian",
    "FingerprintSimilarityParallel",
    "IntersectMz",
<<<<<<< HEAD
    "ModifiedCosine",
=======
    "ModifiedCosine"
>>>>>>> 2194ca6f2caf29b2b5e00e03c103410b0b8107c4
]<|MERGE_RESOLUTION|>--- conflicted
+++ resolved
@@ -13,9 +13,5 @@
     "CosineHungarian",
     "FingerprintSimilarityParallel",
     "IntersectMz",
-<<<<<<< HEAD
     "ModifiedCosine",
-=======
-    "ModifiedCosine"
->>>>>>> 2194ca6f2caf29b2b5e00e03c103410b0b8107c4
 ]