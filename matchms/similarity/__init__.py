"""similarity module"""
from .CosineGreedy import CosineGreedy
<<<<<<< HEAD
from .CosineGreedyNumba import CosineGreedyNumba
=======
from .FingerprintSimilarityParallel import FingerprintSimilarityParallel
>>>>>>> e22fb06f
from .IntersectMz import IntersectMz
from .ModifiedCosine import ModifiedCosine


__all__ = [
    "CosineGreedy",
<<<<<<< HEAD
    "CosineGreedyNumba",
    "IntersectMz",
    "ModifiedCosine"
=======
    "FingerprintSimilarityParallel",
    "IntersectMz"
>>>>>>> e22fb06f
]<|MERGE_RESOLUTION|>--- conflicted
+++ resolved
@@ -1,22 +1,15 @@
 """similarity module"""
 from .CosineGreedy import CosineGreedy
-<<<<<<< HEAD
 from .CosineGreedyNumba import CosineGreedyNumba
-=======
 from .FingerprintSimilarityParallel import FingerprintSimilarityParallel
->>>>>>> e22fb06f
 from .IntersectMz import IntersectMz
 from .ModifiedCosine import ModifiedCosine
 
 
 __all__ = [
     "CosineGreedy",
-<<<<<<< HEAD
     "CosineGreedyNumba",
+    "FingerprintSimilarityParallel",
     "IntersectMz",
     "ModifiedCosine"
-=======
-    "FingerprintSimilarityParallel",
-    "IntersectMz"
->>>>>>> e22fb06f
 ]