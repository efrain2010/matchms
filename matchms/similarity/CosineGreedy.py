--- conflicted
+++ resolved
@@ -1,10 +1,4 @@
 from typing import Tuple
-<<<<<<< HEAD
-from matchms.similarity.spectrum_similarity_functions import collect_peak_pairs
-from matchms.similarity.spectrum_similarity_functions import get_peaks_array
-from matchms.similarity.spectrum_similarity_functions import score_best_matches
-=======
->>>>>>> 19200bf8
 from matchms.typing import SpectrumType
 from .spectrum_similarity_functions import collect_peak_pairs
 from .spectrum_similarity_functions import get_peaks_array
@@ -51,12 +45,8 @@
         Cosine score is 0.83 with 1 matched peaks
 
     """
-<<<<<<< HEAD
-    def __init__(self, tolerance: float = 0.1):
-=======
     def __init__(self, tolerance: float = 0.1, mz_power: float = 0.0,
                  intensity_power: float = 1.0):
->>>>>>> 19200bf8
         """
         Parameters
         ----------
@@ -89,22 +79,14 @@
         """
         def get_matching_pairs():
             """Get pairs of peaks that match within the given tolerance."""
-<<<<<<< HEAD
-            matching_pairs = collect_peak_pairs(spec1, spec2, self.tolerance, shift=0.0)
-=======
             matching_pairs = collect_peak_pairs(spec1, spec2, self.tolerance, shift=0.0,
                                                 mz_power=self.mz_power,
                                                 intensity_power=self.intensity_power)
->>>>>>> 19200bf8
             matching_pairs = sorted(matching_pairs, key=lambda x: x[2], reverse=True)
             return matching_pairs
 
         spec1 = get_peaks_array(spectrum1)
         spec2 = get_peaks_array(spectrum2)
         matching_pairs = get_matching_pairs()
-<<<<<<< HEAD
-        return score_best_matches(matching_pairs, spec1, spec2)
-=======
         return score_best_matches(matching_pairs, spec1, spec2,
-                                  self.mz_power, self.intensity_power)
->>>>>>> 19200bf8
+                                  self.mz_power, self.intensity_power)