--- conflicted
+++ resolved
@@ -18,13 +18,9 @@
     expected_matches = [0, 1, 4]  # Those peaks have matching mz values (within given tolerance)
     multiply_matching_intensities = spectrum_1.peaks.intensities[expected_matches] \
         * spectrum_2.peaks.intensities[expected_matches]
-<<<<<<< HEAD
-    expected_score = multiply_matching_intensities.sum() / (spectrum_1.peaks.intensities ** 2).sum()
-=======
     denominator = numpy.sqrt((spectrum_1.peaks.intensities ** 2).sum()) \
         * numpy.sqrt((spectrum_2.peaks.intensities ** 2).sum())
     expected_score = multiply_matching_intensities.sum() / denominator
->>>>>>> 19200bf8
 
     assert score == pytest.approx(expected_score, 0.0001), "Expected different cosine score."
     assert n_matches == len(expected_matches), "Expected different number of matching peaks."
@@ -44,13 +40,9 @@
     expected_matches = [[0, 2, 3], [0, 1, 2]]  # Those peaks have matching mz values (within given tolerance)
     multiply_matching_intensities = spectrum_1.peaks.intensities[expected_matches[0]] \
         * spectrum_2.peaks.intensities[expected_matches[1]]
-<<<<<<< HEAD
-    expected_score = multiply_matching_intensities.sum() / (spectrum_1.peaks.intensities ** 2).sum()
-=======
     denominator = numpy.sqrt((spectrum_1.peaks.intensities ** 2).sum()) \
         * numpy.sqrt((spectrum_2.peaks.intensities ** 2).sum())
     expected_score = multiply_matching_intensities.sum() / denominator
->>>>>>> 19200bf8
 
     assert score == pytest.approx(expected_score, 0.0001), "Expected different cosine score."
     assert n_matches == len(expected_matches[0]), "Expected different number of matching peaks."
@@ -70,13 +62,9 @@
     expected_matches = [[0, 1, 3, 4], [0, 1, 2, 3]]  # Those peaks have matching mz values (within given tolerance)
     multiply_matching_intensities = spectrum_1.peaks.intensities[expected_matches[0]] \
         * spectrum_2.peaks.intensities[expected_matches[1]]
-<<<<<<< HEAD
-    expected_score = multiply_matching_intensities.sum() / (spectrum_1.peaks.intensities ** 2).sum()
-=======
     denominator = numpy.sqrt((spectrum_1.peaks.intensities ** 2).sum()) \
         * numpy.sqrt((spectrum_2.peaks.intensities ** 2).sum())
     expected_score = multiply_matching_intensities.sum() / denominator
->>>>>>> 19200bf8
 
     assert score == pytest.approx(expected_score, 0.0001), "Expected different cosine score."
     assert n_matches == len(expected_matches[0]), "Expected different number of matching peaks."
